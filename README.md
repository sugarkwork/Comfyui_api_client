--- conflicted
+++ resolved
@@ -1,4 +1,3 @@
-<<<<<<< HEAD
 # ComfyUI API Client
 
 A Python client library for interacting with ComfyUI via its API. Supports both synchronous and asynchronous operations with automatic workflow format conversion.
@@ -393,61 +392,4 @@
 - ✅ Smart node lookup by title or class_type
 - ✅ Comprehensive test suite
 - ✅ Timeout handling for long-running operations
-- ✅ Robust resource cleanup
-=======
-# Comfyui_api_client
-ComfyUI の API にデータを投げやすくするだけのクラスです。
-
-普通版（ComfyUiClient）と、async 版（ComfyUiClientAsync）があります。
-
-特徴としては、ノード名を自動で探して、データを入れてくれる set_data メソッドです。
-
-例えば、CLIP Text Encode Positive というタイトルを付けたノードがあり、そこのテキスト部分にテキストを入れたい場合
-
-    comfyui_client.set_data(key='CLIP Text Encode Positive', text="beautiful landscape painting")
-    
-こう指定する事で、該当ノードの text 部分にテキストを入れられます。
-
-set_data には複数の引数があり、text, seed, image が受け取れます。image は、PIL.Image 型の画像を受け取ってサーバーにアップロードしてパラメータをセットします。これは Load Image ノードの利用を想定しています。
-
-    comfyui_client.set_data(key='Load Image', image=Image.open(input_image_file))
-
-また生成された画像を保存するときは、
-
-    comfyui_client.generate(["Result Image"])
-    
-この generate メソッドに配列として、ノードの名前を指定する事で、画像を取り出せます。
-
-従って、ワークフローを作る時に、取り出したい画像はノード名を固有の分かりやすい名前にしておく必要があります。
-
-返り値は、ノード名と画像（PIL.Image）のペアなので、適宜取り出して処理出来ます。
-
-# Sample
-
-    comfyui_client = None
-    try:
-        comfyui_client = ComfyUIClient("127.0.0.1:8188", "workflow_api.json")
-        comfyui_client.connect()
-        comfyui_client.set_data(key='KSampler', seed=random.randint(0, sys.maxsize))
-        comfyui_client.set_data(key='CLIP Text Encode Positive', text="beautiful landscape painting")
-        for key, image in comfyui_client.generate(["Result Image"]).items():
-            image.save(f"{key}.png")
-            print(f"Saved {key}.png")
-    finally:
-        if comfyui_client is not None:
-            comfyui_client.close()
-
-# Sample Async
-    comfyui_client = None
-    try:
-        comfyui_client = ComfyUIClientAsync("127.0.0.1:8188", "workflow_api.json")
-        await comfyui_client.connect()
-        comfyui_client.set_data(key='KSampler', seed=random.randint(0, sys.maxsize))
-        comfyui_client.set_data(key='CLIP Text Encode Positive', text="beautiful landscape painting")
-        for key, image in (await comfyui_client.generate(["Result Image"])).items():
-            image.save(f"{key}_async.png")
-            print(f"Saved {key}_async.png")
-    finally:
-        if comfyui_client is not None:
-            await comfyui_client.close()
->>>>>>> be0d50a5
+- ✅ Robust resource cleanup